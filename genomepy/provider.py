--- conflicted
+++ resolved
@@ -112,10 +112,6 @@
         # Remove temp dir
         shutil.rmtree(tmpdir)
 
-<<<<<<< HEAD
-    def download_genome(self, name, genome_dir, localname=None, mask="soft", 
-                        regex=None, invert_match=False, version=None, toplevel=False, bgzip=None):
-=======
     def download_genome(
         self,
         name,
@@ -125,9 +121,9 @@
         regex=None,
         invert_match=False,
         version=None,
+        toplevel=False,
         bgzip=None,
     ):
->>>>>>> c96b3c45
         """
         Download a (gzipped) genome file to a specific directory
 
@@ -146,15 +142,9 @@
 
         if not os.path.exists(genome_dir):
             os.makedirs(genome_dir)
-<<<<<<< HEAD
         
         dbname, link = self.get_genome_download_link(name, mask=mask, version=version, toplevel=toplevel)
         myname = dbname 
-=======
-
-        dbname, link = self.get_genome_download_link(name, mask=mask, version=version)
-        myname = dbname
->>>>>>> c96b3c45
         if localname:
             myname = localname
 
@@ -421,7 +411,6 @@
             ftp_dir = base_url.format(version, genome_info["url_name"].lower())
             url = "{}/{}".format(ftp_site, ftp_dir)
 
-<<<<<<< HEAD
         # first try the (much smaller) primary assembly, otherwise use the toplevel assembly
         try:
             if toplevel:
@@ -455,20 +444,6 @@
                 genome_info['url_name'].capitalize(),
                 re.sub(r'\.p\d+$', '', self.safe(genome_info["assembly_name"])),
                 pattern)
-=======
-        pattern = "dna.toplevel"
-        if mask == "soft":
-            pattern = "dna_sm.toplevel"
-        elif mask == "hard":
-            pattern = "dna_rm.toplevel"
-
-        asm_url = "{}/{}.{}.{}.fa.gz".format(
-            url,
-            genome_info["url_name"].capitalize(),
-            re.sub(r"\.p\d+$", "", self.safe(genome_info["assembly_name"])),
-            pattern,
-        )
->>>>>>> c96b3c45
 
         return self.safe(genome_info["assembly_name"]), asm_url
 
@@ -604,13 +579,8 @@
         for name, description in self.list_available_genomes():
             if term in name.lower() or term in description.lower():
                 yield name, description
-<<<<<<< HEAD
     
     def get_genome_download_link(self, name, mask="soft", version=None, toplevel=False):
-=======
-
-    def get_genome_download_link(self, name, mask="soft", version=None):
->>>>>>> c96b3c45
         """
         Return UCSC http link to genome sequence
 
@@ -982,12 +952,8 @@
 
     Simply download a genome directly through an url.
     """
-<<<<<<< HEAD
+
     def get_genome_download_link(self, url, mask=None, version=None, toplevel=False):
-=======
-
-    def get_genome_download_link(self, url, mask=None, version=None):
->>>>>>> c96b3c45
         """
         url : str
             url of where to download genome from
