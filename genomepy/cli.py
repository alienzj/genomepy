#!/usr/bin/env python
import click
import genomepy


CONTEXT_SETTINGS = dict(help_option_names=["-h", "--help"])


@click.group(context_settings=CONTEXT_SETTINGS)
@click.version_option(genomepy.__about__.__version__)
def cli():
    """ Genomes for Python (and others)!

    Version: {}""".format(
        genomepy.__version__
    )
    pass


@click.command("search", short_help="search for genomes")
@click.argument("term")
@click.option("-p", "--provider", help="provider")
def search(term, provider=None):
    """Search for genomes that contain TERM in their name or description."""
    for row in genomepy.search(term, provider):
        print("\t".join([x.decode("utf-8", "ignore") for x in row]))


@click.command("install", short_help="install genome")
@click.argument("name")
@click.argument("provider")
@click.option("-g", "--genome_dir", help="genome directory", default=None)
@click.option("-l", "--localname", help="custom name", default=None)
@click.option("-m", "--mask", help="mask (hard or soft)", default="soft")
@click.option("-r", "--regex", help="regex to filter sequences", default=None)
<<<<<<< HEAD
@click.option("--toplevel/--try-primary", help="always download toplevel-genome (Ensembl) / "
                                               "try primary assembly first", default=False)
@click.option("--force/--no-force", help="overwrite existing files", default=False)
@click.option("--match/--no-match", help="set no-match to select sequences that *don't*  match regex", default=True)
=======
@click.option(
    "--match/--no-match",
    help="set no-match to select sequences that *don't*  match regex",
    default=True,
)
>>>>>>> c96b3c45
@click.option("--annotation/--no-annotation", help="download annotation", default=False)
def install(name, provider, genome_dir, localname, mask, toplevel, regex, force, match, annotation):
    """Install genome NAME from provider PROVIDER in directory GENOME_DIR."""
    genomepy.install_genome(
<<<<<<< HEAD
            name, provider, genome_dir=genome_dir, localname=localname, mask=mask, toplevel=toplevel,
            regex=regex, force=force, invert_match=not(match), annotation=annotation)
=======
        name,
        provider,
        genome_dir=genome_dir,
        localname=localname,
        mask=mask,
        regex=regex,
        invert_match=not (match),
        annotation=annotation,
    )

>>>>>>> c96b3c45

@click.command("genomes", short_help="list available genomes")
@click.option("-p", "--provider", help="provider")
def genomes(provider=None):
    """List all available genomes."""
    for row in genomepy.list_available_genomes(provider):
        print("\t".join(row))


@click.command("providers", short_help="list available providers")
def providers():
    """List all available providers."""
    for p in genomepy.list_available_providers():
        print(p)


@click.command("plugin", short_help="manage plugins")
@click.argument("command")
@click.argument("name", nargs=-1)
def plugin(command, name):
    """Enable or disable plugins

    Use 'genomepy plugin list' to show all available plugins

    Use 'genomepy enable/disable [NAME]' to (dis)able plugins"""
    genomepy.functions.manage_plugins(command, name)


@click.command("config", short_help="manage configuration")
@click.argument("command")
def config(command):
    """Manage configuration"""
    genomepy.functions.manage_config(command)


cli.add_command(search)
cli.add_command(install)
cli.add_command(genomes)
cli.add_command(providers)
cli.add_command(plugin)
cli.add_command(config)

if __name__ == "__main__":
    cli()<|MERGE_RESOLUTION|>--- conflicted
+++ resolved
@@ -33,37 +33,30 @@
 @click.option("-l", "--localname", help="custom name", default=None)
 @click.option("-m", "--mask", help="mask (hard or soft)", default="soft")
 @click.option("-r", "--regex", help="regex to filter sequences", default=None)
-<<<<<<< HEAD
 @click.option("--toplevel/--try-primary", help="always download toplevel-genome (Ensembl) / "
                                                "try primary assembly first", default=False)
 @click.option("--force/--no-force", help="overwrite existing files", default=False)
-@click.option("--match/--no-match", help="set no-match to select sequences that *don't*  match regex", default=True)
-=======
 @click.option(
     "--match/--no-match",
     help="set no-match to select sequences that *don't*  match regex",
     default=True,
 )
->>>>>>> c96b3c45
 @click.option("--annotation/--no-annotation", help="download annotation", default=False)
 def install(name, provider, genome_dir, localname, mask, toplevel, regex, force, match, annotation):
     """Install genome NAME from provider PROVIDER in directory GENOME_DIR."""
     genomepy.install_genome(
-<<<<<<< HEAD
-            name, provider, genome_dir=genome_dir, localname=localname, mask=mask, toplevel=toplevel,
-            regex=regex, force=force, invert_match=not(match), annotation=annotation)
-=======
         name,
         provider,
         genome_dir=genome_dir,
         localname=localname,
         mask=mask,
+        toplevel=toplevel,
         regex=regex,
+        force=force,
         invert_match=not (match),
         annotation=annotation,
     )
 
->>>>>>> c96b3c45
 
 @click.command("genomes", short_help="list available genomes")
 @click.option("-p", "--provider", help="provider")
